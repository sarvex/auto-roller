// SPDX-License-Identifier: AGPL-3.0-only
pragma solidity 0.8.15;

import { ERC20 } from "solmate/tokens/ERC20.sol";
import { FixedPointMathLib } from "solmate/utils/FixedPointMathLib.sol";
import { SafeTransferLib } from "solmate/utils/SafeTransferLib.sol";
import { ReentrancyGuard } from "solmate/utils/ReentrancyGuard.sol";
import { ERC4626 } from "solmate/mixins/ERC4626.sol";

import { DateTime } from "./external/DateTime.sol";

import { SafeCast } from "./SafeCast.sol";

import { BalancerVault } from "./interfaces/BalancerVault.sol";
import { Space } from "./interfaces/Space.sol";

interface SpaceFactoryLike {
    function divider() external view returns (address);
    function create(address, uint256) external returns (address);
    function pools(address, uint256) external view returns (Space);
}

interface DividerLike {
    function series(address, uint256) external returns (address, uint48, address, uint96, address, uint256, uint256, uint256, uint256);
    function issue(address, uint256, uint256) external returns (uint256);
    function settleSeries(address, uint256) external;
    function mscale(address, uint256) external view returns (uint256);
    function redeem(address, uint256, uint256) external;
    function combine(address, uint256, uint256) external;
}

interface YTLike {
    function approve(address, uint256) external;
    function transfer(address, uint256) external;
    function collect() external returns (uint256);
    function balanceOf(address) external view returns (uint256);
}

interface PeripheryLike {
    function sponsorSeries(address, uint256, bool) external returns (ERC20, YTLike);
    function swapYTsForTarget(address, uint256, uint256) external returns (uint256);
    function create(address, uint256) external returns (address);
    function spaceFactory() external view returns (SpaceFactoryLike);
    function MIN_YT_SWAP_IN() external view returns (uint256);
}

interface OwnedAdapterLike {
    function target() external view returns (address);
    function ifee() external view returns (uint256);
    function openSponsorWindow() external;
    function scale() external returns (uint256);
    function scaleStored() external view returns (uint256);
    function getStakeAndTarget() external view returns (address,address,uint256);
    function setIsTrusted(address,bool) external;
}

contract AutoRoller is ERC4626, ReentrancyGuard {
    using SafeTransferLib for ERC20;
    using FixedPointMathLib for uint256;
    using SafeCast for *;

    /* ========== ERRORS ========== */

    error ActivePhaseOnly();
    error UnrecognizedParam(bytes32 what);
    error InsufficientLiquidity();
    error RollWindowNotOpen();
    error OnlyAdapter();
    error InvalidSettler();

    /* ========== CONSTANTS ========== */

    uint32 internal constant MATURITY_NOT_SET = type(uint32).max;
    int256 internal constant WITHDRAWAL_GUESS_OFFSET = 0.95e18; // Offset from the number of assets in this contract the first withdrawal guess will be made.

    /* ========== IMMUTABLES ========== */

    DividerLike      internal immutable divider;
    BalancerVault    internal immutable balancerVault;
    OwnedAdapterLike internal immutable adapter;

    uint256 internal immutable ifee; // Cached issuance fee.
    uint256 internal immutable minSwapAmount; // Min number of PTs that can be swapped out when exiting.
    uint256 internal immutable firstDeposit; // Size of the first deposit that gets locked in the contract permanently.
    uint256 internal immutable maxError; // A conservative buffer for "rounding" swap previews that accounts for compounded pow of imprecision.
    address internal immutable rewardRecipient; // Recipient address for any unexpected tokens that end up in this contract.

    /* ========== MUTABLE STORAGE ========== */

    PeripheryLike    internal periphery;
    SpaceFactoryLike internal spaceFactory;
    address          internal owner; // Admin that can set params.
    RollerUtils      internal utils; // Utility contract with convenience getter functions.

    // Active Series
    YTLike  internal yt;
    ERC20   internal pt;
    Space   internal space;
    bytes32 internal poolId;
    address internal lastRoller; // Last address to call roll.

    // Separate slots to meet contract size limits.
    uint256 public   maturity = MATURITY_NOT_SET;
    uint256 internal initScale;
    uint256 internal pti;

    uint256 internal maxRate        = 53144e19; // Max implied rate stretched to Space pool's TS period. (531440% over 12 years ≈ 200% APY)
    uint256 internal targetedRate   = 2.9e18; // Targeted implied rate stretched to Space pool's TS period. (2.9% over 12 years ≈ 0.12% APY)
    uint256 internal targetDuration = 3; // Number of months or weeks in the future newly sponsored Series should mature.

    uint256 public cooldown         = 10 days; // Length of mandatory cooldown period during which LPs can withdraw without slippage.
    uint256 public lastSettle; // Timestamp from when settlement was last called.

    constructor(
        ERC20 _target,
        DividerLike _divider,
        address _periphery,
        address _spaceFactory,
        address _balancerVault,
        OwnedAdapterLike _adapter,
        RollerUtils _utils,
        address _rewardRecipient
    ) ERC4626(
        _target,
        string(abi.encodePacked(_target.name(), " Sense Auto Roller")),
        string(abi.encodePacked(_target.symbol(), "-sAR"))
    ) {
        divider       = _divider;
        periphery     = PeripheryLike(_periphery);
        spaceFactory  = SpaceFactoryLike(_spaceFactory);
        balancerVault = BalancerVault(_balancerVault);

        // Allow the Divder to move this contract's Target for PT/YT issuance.
        _target.safeApprove(address(_divider), type(uint256).max);

        // Allow Balancer to move this contract's Target for Space pools joins.
        _target.safeApprove(address(_balancerVault), type(uint256).max);

        uint256 scalingFactor = 10**(18 - decimals);

        minSwapAmount = (periphery.MIN_YT_SWAP_IN() - 1) / scalingFactor + 1; // Rounds up to cover low decimal tokens.
        maxError      = (1e7 - 1) / scalingFactor + 1;
        firstDeposit  = (0.01e18 - 1) / scalingFactor + 1;

        adapter = _adapter;
        ifee    = _adapter.ifee(); // Assumption: ifee will not change. Don't break this assumption and expect good things.
        owner   = msg.sender;
        utils   = _utils;
        rewardRecipient = _rewardRecipient;
    }

    /* ========== SERIES MANAGEMENT ========== */

    /// @notice Roll into the next Series if there isn't an active series and the cooldown period has elapsed.
    function roll() external {
        if (maturity != MATURITY_NOT_SET) revert RollWindowNotOpen();

        if (lastSettle == 0) {
            // If this is the first roll, lock some shares in by minting them for the zero address.
            // This prevents the contract from reaching an empty state during future active periods.
            deposit(firstDeposit, address(0));
        } else if (lastSettle + cooldown > block.timestamp) {
            revert RollWindowNotOpen();
        }

        lastRoller = msg.sender;
        adapter.openSponsorWindow();
    }

    /// @notice Sponsor a new Series, issue PTs, and migrate liquidity into the new Space pool.
    /// @dev We only expect this function to be called by this roller's adapter in the callback triggered within the adapter.openSponsorWindow call.
    ///      Assumption: all of this Vault's LP shares will have been exited before this function is called.
    /// @param stake the adapter's stake token address.
    /// @param stakeSize the adapter's stake size.
    function onSponsorWindowOpened(ERC20 stake, uint256 stakeSize) external {
        if (msg.sender != address(adapter)) revert OnlyAdapter();

        stake.safeTransferFrom(lastRoller, address(this), stakeSize);

        // Allow the Periphery to move stake for sponsoring the Series.
        stake.safeApprove(address(periphery), stakeSize);

        uint256 _maturity = utils.getFutureMaturity(targetDuration);

        // Assign Series data.
        (ERC20 _pt, YTLike _yt) = periphery.sponsorSeries(address(adapter), _maturity, true);
        (Space _space, bytes32 _poolId, uint256 _pti, uint256 _initScale) = utils.getSpaceData(periphery, OwnedAdapterLike(msg.sender), _maturity);

        // Allow Balancer to move the new PTs for joins & swaps.
        _pt.approve(address(balancerVault), type(uint256).max);

        // Allow Periphery to move the new YTs for swaps.
        _yt.approve(address(periphery), type(uint256).max);

        ERC20 _asset = asset;

        ERC20[] memory tokens = new ERC20[](2);
        tokens[1 - _pti] = _asset;
        tokens[_pti] = _pt;

        uint256 targetBal = _asset.balanceOf(address(this));

        // Get the reserve balances that would imply the given targetedRate in the Space pool,
        // assuming that we we're going to deposit the amount of Target currently in this contract.
        // In other words, this function simulating the reserve balances that would result from the actions:
        // 1) Use the some Target to issue PTs/YTs
        // 2) Deposit some amount of Target
        // 3) Swap PTs into the pool to initialize the targeted rate
        // 4) Deposit the rest of the PTs and Target in this contract (which remain in the exact ratio the pool expects)
        // Since we're determining the resulting reserve balances of these operations, we can issue exactly the amount of PTs we'll need to keep the ratio in the pool.
        (uint256 eqPTReserves, uint256 eqTargetReserves) = _space.getEQReserves(
            targetedRate < 0.01e18 ? 0.01e18 : targetedRate, // Don't let the pool start below 0.01% stretched yield
            _maturity,
            0, // PT reserves, starting with 0
            targetBal, // Target reserves, starting with the entire Target balance in this contract.
            targetBal.mulWadDown(_initScale), // Total supply, starting with Target * initScale, since that's the BPT supply if once deposit all of the Target.
            _space.g2() // Space fee, g2 because the swap we'll make to initialize these reserve balances is PT -> Target (see https://yield.is/YieldSpace.pdf section "5 Fees").
        );

        // Calculate & issue an amount of PTs, such that all PTs are used to add liquidity while preserving the PT:Target reserve ratio in the Space Pool.
        uint256 targetForIssuance = _getTargetForIssuance(eqPTReserves, eqTargetReserves, targetBal, _initScale);
        divider.issue(address(adapter), _maturity, targetForIssuance);

        uint256[] memory balances = new uint256[](2);
        balances[1 - _pti] = targetBal - targetForIssuance;

        // Initialize the targeted rate in the Space pool with a join, a swap, and another join.
        _joinPool(
            _poolId,
            BalancerVault.JoinPoolRequest({
                assets: tokens,
                maxAmountsIn: balances,
                userData: abi.encode(balances, 0), // No min BPT out: first join.
                fromInternalBalance: false
            })
        );
        _swap(
            BalancerVault.SingleSwap({
                poolId: _poolId,
                kind: BalancerVault.SwapKind.GIVEN_IN,
                assetIn: address(_pt),
                assetOut: address(tokens[1 - _pti]),
                amount: eqPTReserves.mulDivDown(balances[1 - _pti], targetBal),
                userData: hex""
            })
        );

        balances[_pti    ] = _pt.balanceOf(address(this));
        balances[1 - _pti] = _asset.balanceOf(address(this));

        _joinPool(
            _poolId,
            BalancerVault.JoinPoolRequest({
                assets: tokens,
                maxAmountsIn: balances,
                userData: abi.encode(balances, 0), // No min BPT out: the pool was created in this tx and the join can't be sandwiched.
                fromInternalBalance: false
            })
        );

        // Cache Series data.
        space  = _space;
        poolId = _poolId;
        pt     = _pt;
        yt     = _yt;

        // Combined single SSTORE.
        initScale = _initScale;
        maturity  = _maturity; // OK until Feb 07, 2106
        pti       = _pti;

        emit Rolled(_maturity, uint256(_initScale), address(_space), msg.sender);
    }

    /// @notice Settle the active Series, transfer stake and ifees to the settler, and enter a cooldown phase.
    /// @dev Because the auto-roller is the series sponsor from the Divider's perspective, this.settle is the only entrypoint for athe lastRoller to settle during the series' sponsor window.
    ///      More info on the series lifecylce: https://docs.sense.finance/docs/series-lifecycle-detail/#phase-3-settling.
    function settle() public {
        if(msg.sender != lastRoller) revert InvalidSettler();

        uint256 assetBalPre = asset.balanceOf(address(this));
        divider.settleSeries(address(adapter), maturity); // Settlement will fail if maturity hasn't been reached.
        uint256 assetBalPost = asset.balanceOf(address(this));

        asset.safeTransfer(msg.sender, assetBalPost - assetBalPre); // Send issuance fees to the sender.

        (, address stake, uint256 stakeSize) = adapter.getStakeAndTarget();
        if (stake != address(asset)) {
            ERC20(stake).safeTransfer(msg.sender, stakeSize);
        }

        startCooldown();
    }

    /// @notice Enter a cooldown phase where users can redeem without slippage. Often this will be initiated by this.settle,
    ///         but it can be called externally if the Series was settled externally.
    function startCooldown() public {
        require(divider.mscale(address(adapter), maturity) != 0);

        ERC20[] memory tokens = new ERC20[](2);
        tokens[1 - pti] = asset;
        tokens[pti    ] = pt;

        _exitPool(
            poolId,
            BalancerVault.ExitPoolRequest({
                assets: tokens,
                minAmountsOut: new uint256[](2),
                userData: abi.encode(space.balanceOf(address(this))),
                toInternalBalance: false
            })
        );

        divider.redeem(address(adapter), maturity, pt.balanceOf(address(this))); // Burns the PTs.
        yt.collect(); // Burns the YTs.

        // Calculate the initial market fixed rate for the upcoming series, using the historical avg Target rate across the previous series.
        targetedRate = utils.getNewTargetedRate(targetedRate, address(adapter), maturity, space);

        maturity   = MATURITY_NOT_SET;
        lastSettle = uint32(block.timestamp);
        delete pt; delete yt; delete space; delete pti; delete poolId; delete initScale; // Re-set variables to defaults, collect gas refund.
    }

    /* ========== 4626 SPEC ========== */
    // see: https://eips.ethereum.org/EIPS/eip-4626

    /// @dev Collect asset from roller's YT balance & densify shares before depositing
    function deposit(uint256 assets, address receiver) public override returns (uint256) {
        if (maturity != MATURITY_NOT_SET) {
            yt.collect();
            uint256 assetBal = asset.balanceOf(address(this));
            if (assetBal >= firstDeposit) {
                _densifyShares(assetBal);
            }
        }

        return super.deposit(assets, receiver);
    }

    /// @dev Collect asset from roller's YT balance & densify shares before minting
    function mint(uint256 shares, address receiver) public override returns (uint256) {
        if (maturity != MATURITY_NOT_SET) {
            yt.collect();
            uint256 assetBal = asset.balanceOf(address(this));
            if (assetBal >= firstDeposit) {
                _densifyShares(assetBal);
            }
        }

        return super.mint(shares, receiver);
    }


    /// @dev exit LP shares commensurate the given number of shares, and sell the excess PTs or YTs into Target if possible.
    function beforeWithdraw(uint256, uint256 shares) internal override {
        if (maturity != MATURITY_NOT_SET) {
             yt.collect();
            (uint256 excessBal, bool isExcessPTs) = _exitAndCombine(shares);

            if (excessBal < minSwapAmount) return;

            if (isExcessPTs) {
                _swap(
                    BalancerVault.SingleSwap({
                        poolId: poolId,
                        kind: BalancerVault.SwapKind.GIVEN_IN,
                        assetIn: address(pt),
                        assetOut: address(asset),
                        amount: excessBal,
                        userData: hex""
                    })
                );
            } else {
                periphery.swapYTsForTarget(address(adapter), maturity, excessBal); // Swapping YTs will fail if there isn't enough liquidity.
            }
        }
    }

    /// @dev Joins the Space pool, issuing PTs in order to match the current pool's ratio of Target:PT
    function afterDeposit(uint256, uint256 shares) internal override {
        if (maturity != MATURITY_NOT_SET) {
            uint256 _supply = totalSupply; // Saves extra SLOADs.
            bytes32 _poolId = poolId;
            uint256 _pti    = pti;

            (ERC20[] memory tokens, uint256[] memory balances, ) = balancerVault.getPoolTokens(_poolId);

            uint256 assetBal = asset.balanceOf(address(this));
            uint256 targetToJoin = _supply - shares == 0 ? // _supply - shares b/c this is after minting new shares.
                shares.mulDivUp(balances[1 - _pti], space.adjustedTotalSupply()) :
                assetBal - _getTargetForIssuance(balances[_pti], balances[1 - _pti], assetBal, adapter.scaleStored());

            balances[1 - _pti] = targetToJoin;

            if (assetBal - targetToJoin > 0) { // Assumption: this is false if Space has only Target liquidity.
                balances[_pti] = divider.issue(address(adapter), maturity, assetBal - targetToJoin);
            }

            _joinPool(
                _poolId,
                BalancerVault.JoinPoolRequest({
                    assets: tokens,
                    maxAmountsIn: balances,
                    userData: abi.encode(balances, 0),
                    fromInternalBalance: false
                })
            );
        }
    }

    /// @notice Calculates the total assets of this vault using the current spot prices, with no regard for slippage.
    function totalAssets() public view override returns (uint256) {
        if (maturity == MATURITY_NOT_SET) {
            return asset.balanceOf(address(this));
        }
        else {
            Space _space = space;
            (uint256 ptReserves, uint256 targetReserves) = _getSpaceReserves();

            (uint256 targetBal, uint256 ptBal, uint256 ytBal, ) = _decomposeShares(ptReserves, targetReserves, totalSupply, true);

            uint256 ptSpotPrice = _space.getPriceFromImpliedRate(
                (ptReserves + _space.adjustedTotalSupply()).divWadDown(targetReserves.mulWadDown(initScale)) - 1e18
            ); // PT price in Target.

            uint256 scale = adapter.scaleStored();

            if (ptBal >= ytBal) {
                // Target + combined PTs/YTs + PT spot value in Target.
                return targetBal + ytBal.divWadDown(scale) + ptSpotPrice.mulWadDown(ptBal - ytBal);
            } else {
                uint256 ytSpotPrice = (1e18 - ptSpotPrice.mulWadDown(scale)).divWadDown(scale);

                // Target + combined PTs/YTs + YT spot value in Target.
                return targetBal + ptBal.divWadDown(scale) + ytSpotPrice.mulWadDown(ytBal - ptBal);
            }
        }
    }

    /// @notice The same as convertToShares, except that slippage is considered.
    /// @dev Preview the number of new LP shares that would be minted by joining with the given amount of Target, then use that
    ///      as a percentage of the total number of LP shares held in this contract to preview the number of new roller shares.
    function previewDeposit(uint256 assets) public view override returns (uint256) {
        if (maturity == MATURITY_NOT_SET) {
            return super.previewDeposit(assets);
        } else {
            Space _space = space;
            (uint256 ptReserves, uint256 targetReserves) = _getSpaceReserves();

            // Calculate how much Target we'll end up joining the pool with, and use that to preview minted LP shares.
            uint256 previewedLPBal = (assets - _getTargetForIssuance(ptReserves, targetReserves, assets, adapter.scaleStored()))
                .mulDivDown(_space.adjustedTotalSupply(), targetReserves);

            uint256 assetBal = asset.balanceOf(address(this));
            uint256 assetBalLP = space.balanceOf(address(this)).mulDivDown(assets, previewedLPBal);
            uint256 assetBalPT = pt.balanceOf(address(this)).divWadUp(adapter.scaleStored().mulWadDown(1e18 - ifee));

            // Shares represent proportional ownership of LP shares the vault holds.
            return previewedLPBal.mulDivDown(totalSupply, _space.balanceOf(address(this)))
                .mulDivDown(assetBalLP, assetBalPT + assetBalLP + assetBal);
        }
    }

    /// @dev Preview the amount of Target needed to mint the given number of shares by determining how much of
    ///      each asset in this contract the given number of shares represent, then conver that all into Target.
    function previewMint(uint256 shares) public view override returns (uint256) {
        if (maturity == MATURITY_NOT_SET) {
            return super.previewMint(shares);
        } else {
            (uint256 ptReserves, uint256 targetReserves) = _getSpaceReserves();

            (uint256 targetToJoin, uint256 ptsToJoin, , ) = _decomposeShares(ptReserves, targetReserves, shares, true);

            return targetToJoin + ptsToJoin.divWadUp(adapter.scaleStored().mulWadDown(1e18 - ifee)) + 1; // targetToJoin + targetToIssue
        }
    }

    /// @notice The same as convertToAssets, except that slippage is considered.
    function previewRedeem(uint256 shares) public view override returns (uint256) {
        if (maturity == MATURITY_NOT_SET) {
            return super.previewRedeem(shares);
        } else {
            (uint256 ptReserves, uint256 targetReserves) = _getSpaceReserves();

            (uint256 targetBal, uint256 ptBal, uint256 ytBal, uint256 lpBal) = _decomposeShares(ptReserves, targetReserves, shares, false);

            uint256 scale = adapter.scaleStored();

            ptReserves     = ptReserves - ptBal;
            targetReserves = targetReserves - targetBal;

            // Adjust balances for loose asset share.
            ptBal     = ptBal     + shares.mulDivDown(pt.balanceOf(address(this)), totalSupply);
            targetBal = targetBal + shares.mulDivDown(asset.balanceOf(address(this)), totalSupply);
            uint256 spaceSupply = space.adjustedTotalSupply() - lpBal;

            if (ptBal > ytBal) {
                unchecked {
                    // If there isn't enough liquidity to sell all of the PTs, the swap preview will fail.
                    uint256 ptsToSell = ptBal - ytBal;

                    uint256 targetOut = ptsToSell > minSwapAmount ?
                        space.onSwapPreview(
                            true,
                            true,
                            ptsToSell,
                            ptReserves,
                            targetReserves,
                            spaceSupply,
                            scale
                        ) : 0;

                    // target + combined PTs/YTs + sold PTs - buffer for pow of discrepencies.
                    return targetBal + ytBal.divWadDown(scale) + targetOut - maxError;
                }
            } else {
                unchecked {
                    // Safety: an inequality check is done before ytBal - ptBal.
                    //         shares must be lte total supply, so ptReserves & targetReserves wil always be gte ptBal & targetBal.
                    uint256 ytsToSell = ytBal - ptBal;

                    // Target from combining YTs with PTs - target needed to buy PTs.
                    uint256 targetOut = ytsToSell > minSwapAmount ?
                        ytsToSell.divWadDown(scale) - space.onSwapPreview(
                            false,
                            false,
                            ytsToSell,
                            targetReserves,
                            ptReserves,
                            spaceSupply,
                            scale
                        ) : 0;

                    // target + combined PTs/YTs + sold YTs - buffer for pow of discrepencies.
                    return targetBal + ptBal.divWadDown(scale) + targetOut - maxError;
                }
            }
        }
    }

    /// @notice Amount of shares needed to redeem the given assets, erring on the side of overestimation.
    ///         The calculation for previewWithdraw is quite imprecise and expensive, so previewRedeem & redeem
    ///         should be favored over previewWithdraw & withdraw.
    function previewWithdraw(uint256 assets) public view override returns (uint256) {
        if (maturity == MATURITY_NOT_SET) {
            return super.previewWithdraw(assets);
        } else {
            uint256 _supply = totalSupply - firstDeposit;

            int256 prevGuess  = _min(assets, _supply).safeCastToInt();
            int256 prevAnswer = previewRedeem(prevGuess.safeCastToUint()).safeCastToInt() - assets.safeCastToInt();

            int256 guess = prevGuess * WITHDRAWAL_GUESS_OFFSET / 1e18;

            int256 supply = _supply.safeCastToInt();

            // Find the root or get very close to it using the secant method, which is slightly more efficient than Newton's
            // method if the cost of evaluating f and f' is similar.
            for (uint256 i = 0; i < 20;) { // 20 chosen as a safe bound for convergence from practical trials.
                if (guess > supply) {
                    guess = supply;
                }
                int256 answer = previewRedeem(guess.safeCastToUint()).safeCastToInt() - assets.safeCastToInt();

                if (answer > 0 && answer <= assets.mulWadDown(0.001e18).safeCastToInt() || (prevAnswer == answer)) { // Err on the side of overestimating shares needed. Could reduce precision for gas efficiency.
                    break;
                }

                if (guess == supply && answer < 0) revert InsufficientLiquidity();

                int256 nextGuess = guess - (answer * (guess - prevGuess) / (answer - prevAnswer));
                prevGuess  = guess;
                prevAnswer = answer;
                guess      = nextGuess;

                unchecked { ++i; }
            }

            return guess.safeCastToUint() + maxError; // Buffer for pow discrepancies.
        }
    }

    function maxWithdraw(address owner) public view override returns (uint256) {
        if (maturity == MATURITY_NOT_SET) {
            return super.maxWithdraw(owner);
        } else {
            return previewRedeem(maxRedeem(owner));
        }
    }

    /// @notice Maximum number of shares the given owner can redeem, given Space pool liquidity constraints and the maxRate guard.
    function maxRedeem(address owner) public view override returns (uint256) { // No idiosyncratic owner restrictions.
        if (maturity == MATURITY_NOT_SET) {
            return super.maxRedeem(owner);
        } else {
            uint256 shares = balanceOf[owner];

            (uint256 ptReserves, uint256 targetReserves) = _getSpaceReserves();

            (uint256 targetBal, uint256 ptBal, uint256 ytBal, uint256 lpBal) = _decomposeShares(ptReserves, targetReserves, shares, false);

            ptReserves     = ptReserves - ptBal;
            targetReserves = targetReserves - targetBal;

            ptBal     = ptBal     + shares.mulDivDown(pt.balanceOf(address(this)), totalSupply);
            targetBal = targetBal + shares.mulDivDown(asset.balanceOf(address(this)), totalSupply);
            uint256 spaceSupply = space.adjustedTotalSupply() - lpBal;

            bool isExcessPTs = ptBal > ytBal;
            uint256 diff = isExcessPTs ? ptBal - ytBal : ytBal - ptBal;

            if (isExcessPTs) {
                uint256 maxPTSale = _maxPTSell(ptReserves, targetReserves, spaceSupply);

                if (maxPTSale >= diff) {
                    // We have enough liquidity to handle the sale.
                    return shares;
                } else {
                    // For every unit of LP Share, the excess PT balance grows by "hole".
                    uint256 hole = diff.divWadDown(lpBal);

                    // Determine how many shares we can redeem without exceeding sell limits.
                    return maxPTSale.divWadDown(hole).mulDivDown(totalSupply, space.balanceOf(address(this)));
                }
            } else {
                if (ptReserves >= diff) { // We can redeem YTs up to the point where there are PTs in Space to swap for.
                    // We have enough liquidity to handle the sale.
                    return shares;
                } else {
                    // For every unit of LP Share, the excess YT balance grows by "hole".
                    uint256 hole = diff.divWadDown(lpBal);

                    // Determine how many shares we can redeem without exceeding sell limits.
                    return ptReserves.divWadDown(hole).mulDivDown(totalSupply, space.balanceOf(address(this)));
                }
            }
        }
    }

    /* ========== 4626 EXTENSIONS ========== */

    /// @notice Quick exit into the constituent assets.
    /// @param shares Number of shares to eject with.
    /// @param receiver Destination address for the constituent assets.
    /// @param owner Onwer of the shares.
    /// @return assets Amount of asset redeemable by the given number of shares.
    /// @return excessBal Amount of excess PT or YT redeemable by the given number of shares.
    /// @return isExcessPTs Whether the excess token is a YT or PT.
    function eject(
        uint256 shares,
        address receiver,
        address owner
    ) public returns (uint256 assets, uint256 excessBal, bool isExcessPTs) {
        if (maturity == MATURITY_NOT_SET) revert ActivePhaseOnly();

        if (msg.sender != owner) {
            uint256 allowed = allowance[owner][msg.sender]; // Saves gas for limited approvals.

            if (allowed != type(uint256).max) allowance[owner][msg.sender] = allowed - shares;
        }

        yt.collect();

        uint256 assetBalPre = asset.balanceOf(address(this));
        assets = shares.mulDivDown(assetBalPre, totalSupply);
        (excessBal, isExcessPTs) = _exitAndCombine(shares);

        _burn(owner, shares); // Burn after percent ownership is determined in _exitAndCombine.

        if (isExcessPTs) {
            pt.transfer(receiver, excessBal);
        } else {
            yt.transfer(receiver, excessBal);
        }

<<<<<<< HEAD
        asset.transfer(receiver, assets = assets + asset.balanceOf(address(this)) - assetBalPre);
=======
        asset.safeTransfer(receiver, assets = asset.balanceOf(address(this)));
>>>>>>> 69b50ec9
        emit Ejected(msg.sender, receiver, owner, assets, shares,
            isExcessPTs ? excessBal : 0,
            isExcessPTs ? 0 : excessBal
        );
    }

    /* ========== GENERAL UTILS ========== */

    /// @dev Reinvests assets held by this contract into the Roller's liquidity strategy,
    ///      thereby densifying each vault share
    /// @param assets Amount of asset
    function _densifyShares(uint256 assets) internal {
        uint256 _pti    = pti;
        bytes32 _poolId = poolId;
        (uint256 ptReserves, uint256 targetReserves) = _getSpaceReserves();
        (ERC20[] memory tokens, uint256[] memory balances, ) = balancerVault.getPoolTokens(_poolId);

        uint256 targetForIssuance = _getTargetForIssuance(ptReserves, targetReserves, assets, adapter.scaleStored());

        balances[1 - _pti] = assets - targetForIssuance;
        if (assets - targetForIssuance > 0) {
            balances[_pti] = divider.issue(address(adapter), maturity, targetForIssuance);
        }

        _joinPool(
            _poolId,
            BalancerVault.JoinPoolRequest({
                assets: tokens,
                maxAmountsIn: balances,
                userData: abi.encode(balances, 0),
                fromInternalBalance: false
            })
        );
    }

    /// @dev Exit Assets from the Space pool and combine the PTs with YTs we have reserved for the given number of shares.
    /// @param shares number of shares to exit and combine with.
    /// @return excessBal Amount of excess PT or YT redeemable by the given number of shares.
    /// @return isExcessPTs Whether the excess token is a YT or PT.
    function _exitAndCombine(uint256 shares) internal returns (uint256, bool) {
        uint256 supply = totalSupply; // Save extra SLOAD.

        uint256 lpBal      = shares.mulDivDown(space.balanceOf(address(this)), supply);
        uint256 totalPTBal = pt.balanceOf(address(this));
        uint256 ptShare    = shares.mulDivDown(totalPTBal, supply);

        ERC20[] memory tokens = new ERC20[](2);
        tokens[1 - pti] = asset;
        tokens[pti    ] = pt;

        _exitPool(
            poolId,
            BalancerVault.ExitPoolRequest({
                assets: tokens,
                minAmountsOut: new uint256[](2),
                userData: abi.encode(lpBal),
                toInternalBalance: false
            })
        );

        ptShare += pt.balanceOf(address(this)) - totalPTBal;
<<<<<<< HEAD
        uint256 ytBal = shares.mulDivDown(yt.balanceOf(address(this)), supply);

=======
>>>>>>> 69b50ec9
        unchecked {
            // Safety: an inequality check is done before subtraction.
            if (ptShare > ytBal) {
                divider.combine(address(adapter), maturity, ytBal);
                return (ptShare - ytBal, true);
            } else { // Set excess PTs to false if the balances are exactly equal.
                divider.combine(address(adapter), maturity, ptShare);
                return (ytBal - ptShare, false);
            }
        }
    }

    /// @notice Transfer any token not included in the set {asset,yt,pt,space} to the rewards recipient.
    /// @param coin address of the coin to transfer out.
    function claimRewards(ERC20 coin) external nonReentrant {
        require(coin != asset);
        if (maturity != MATURITY_NOT_SET) {
            require(coin != ERC20(address(yt)) && coin != pt && coin != ERC20(address(space)));
        }
        coin.safeTransfer(rewardRecipient, coin.balanceOf(address(this)));
    }

    /* ========== BALANCER UTILS ========== */

    function _joinPool(bytes32 _poolId, BalancerVault.JoinPoolRequest memory request) internal {
        balancerVault.joinPool(_poolId, address(this), address(this), request);
    }

    function _exitPool(bytes32 _poolId, BalancerVault.ExitPoolRequest memory request) internal {
        balancerVault.exitPool(_poolId, address(this), payable(address(this)), request);
    }

    function _swap(BalancerVault.SingleSwap memory request) internal {
        BalancerVault.FundManagement memory funds = BalancerVault.FundManagement({
            sender: address(this),
            fromInternalBalance: false,
            recipient: payable(address(this)),
            toInternalBalance: false
        });

        balancerVault.swap(request, funds, 0, type(uint256).max);
    }

    /* ========== NUMERICAL UTILS ========== */

    function _min(uint256 a, uint256 b) internal pure returns (uint256) {
        return a <= b ? a : b;
    }

    /* ========== INTERNAL VIEWS ========== */

    /// @dev Calculates the amount of Target needed for issuance such that the PT:Target ratio in
    ///      the Space pool will be preserved after issuing and joining issued PTs and remaining Target.
    /// @return asset Amount of Target that should be used for issuance.
    function _getTargetForIssuance(uint256 ptReserves, uint256 targetReserves, uint256 targetBal, uint256 scale)
        internal view returns (uint256)
    {
        return targetBal.mulWadUp(ptReserves.divWadUp(
            scale.mulWadDown(1e18 - ifee).mulWadDown(targetReserves) + ptReserves
        ));
    }

    /// @dev Get PT and Target reserve balances for the current Space pool.
    /// @return ptReserves PT reserve amount.
    /// @return targetReserves Target reserve amount.
    function _getSpaceReserves() internal view returns (uint256, uint256) {
        (, uint256[] memory balances, ) = balancerVault.getPoolTokens(poolId);
        uint256 _pti = pti;
        return (balances[_pti], balances[1 - _pti]);
    }

    /// @dev DecomposeShares works to break shares into their constituent parts,
    ///      and also preview the assets required to mint a given number of shares.
    /// @return targetAmount Target the number of shares has a right to.
    /// @return ptAmount PTs the number of shares has a right to.
    /// @return ytAmount YTs the number of shares has a right to.
    /// @return lpAmount Space LP shares the number of shares has a right to.
    function _decomposeShares(uint256 ptReserves, uint256 targetReserves, uint256 shares, bool withLoose)
        internal view returns (uint256, uint256, uint256, uint256)
    {
        uint256 supply      = totalSupply;
        uint256 totalLPBal  = space.balanceOf(address(this));
        uint256 spaceSupply = space.adjustedTotalSupply();

        // Shares have a right to a portion of the PTs/asset floating around unencombered in this contract.
        return (
            shares.mulDivDown(totalLPBal.mulDivUp(targetReserves, spaceSupply) + (withLoose ? asset.balanceOf(address(this)) : 0), supply),
            shares.mulDivDown(totalLPBal.mulDivUp(ptReserves, spaceSupply) + (withLoose ? pt.balanceOf(address(this)) : 0), supply),
            shares.mulDivDown(yt.balanceOf(address(this)), supply),
            shares.mulDivDown(totalLPBal, supply)
        );
    }

    /* ========== SPACE POOL SOLVERS ========== */

    /// @notice Determine the maximum number of PTs we can sell into the current space pool without
    ///         exceeding the current `maxRate`.
    /// @return ptAmount Maximum number of PTs.
    function _maxPTSell(uint256 ptReserves, uint256 targetReserves, uint256 spaceSupply) internal view returns (uint256) {
        (uint256 eqPTReserves, ) = space.getEQReserves(
            maxRate, // Max acceptable implied rate.
            maturity,
            ptReserves,
            targetReserves,
            spaceSupply,
            space.g2()
        );

        return ptReserves >= eqPTReserves ? 0 : eqPTReserves - ptReserves; // Edge case: the pool is already above the max rate.
    }

    /* ========== ADMIN ========== */

    /// @notice Set address-based admin params, only callable by the owner.
    /// @param what Admin param to update.
    /// @param data Address to set the param to.
    function setParam(bytes32 what, address data) external {
        require(msg.sender == owner);
        if (what == "SPACE_FACTORY") spaceFactory = SpaceFactoryLike(data);
        else if (what == "PERIPHERY") periphery = PeripheryLike(data);
        else if (what == "OWNER") owner = data;
        else revert UnrecognizedParam(what);
        emit ParamChanged(what, data);
    }

    /// @notice Set uint-based admin params, only callable by the owner.
    /// @param what Admin param to update.
    /// @param data Uint to set the param to.
    function setParam(bytes32 what, uint256 data) external {
        require(msg.sender == owner);
        if (what == "MAX_RATE") maxRate = data;
        else if (what == "TARGET_DURATION") targetDuration = data;
        else if (what == "COOLDOWN") {
            require(lastSettle == 0 || maturity != MATURITY_NOT_SET); // Can't update cooldown during cooldown period.
            cooldown = data;
        }
        else revert UnrecognizedParam(what);
        emit ParamChanged(what, data);
    }

    /* ========== EVENTS ========== */

    event ParamChanged(bytes32 what, address newData);
    event ParamChanged(bytes32 what, uint256 newData);

    event Rolled(uint256 nextMaturity, uint256 initScale, address space, address roller);
    event Ejected(
        address indexed caller,
        address indexed receiver,
        address indexed owner,
        uint256 assets,
        uint256 shares,
        uint256 pts,
        uint256 yts
    );
}

contract RollerUtils {
    using FixedPointMathLib for uint256;

    uint256 internal constant SECONDS_PER_YEAR = 31536000;
    uint256 internal constant ONE = 1e18;

    address internal immutable divider;

    constructor(address _divider) { divider = _divider; }

    /// @notice Calculate a maturity timestamp around x months in the future on exactly the top of the month.
    /// @param monthsForward Number of months in to advance forward.
    /// @return timestamp The timestamp around the number of months forward given, exactly at 00:00 UTC on the top of the month.
    function getFutureMaturity(uint256 monthsForward) public view returns (uint256) {
        (uint256 year, uint256 month, ) = DateTime.timestampToDate(DateTime.addMonths(block.timestamp, monthsForward));
        return DateTime.timestampFromDateTime(year, month, 1 /* top of the month */, 0, 0, 0);
    }

    /// @notice Calculate a maturity timestamp around x months in the future on exactly the top of the month.
    /// @param periphery Currently active Sense Periphery contract.
    /// @param adapter Adapter associated with the Series who's Space data this function is fetching.
    /// @param maturity Maturity associated with the Series who's Space data this function is fetching.
    /// @return space Space pool object associated with the given adapter and maturity.
    /// @return poolId Balancer pool ID associated with the Space pool.
    /// @return pti Index of the PT token in the Space pool.
    /// @return scale Current adapter scale value.
    function getSpaceData(PeripheryLike periphery, OwnedAdapterLike adapter, uint256 maturity)
        public returns (Space, bytes32, uint256, uint256)
    {
        Space _space = periphery.spaceFactory().pools(address(adapter), maturity);
        return (_space, _space.getPoolId(), _space.pti(), adapter.scale());
    }

    /// @notice Calculate the APY implied by the change in scale over the Series term (from issuance to maturity), and stretch it to the Space pools' TS period.
    /// @ param fallbackTargetedRate Optional Target rate to fallback on if nothing can be computed.
    /// @param adapter Adapter associated with the matured Series to analyze.
    /// @param prevMaturity Maturity for the maturied Series to analyze.
    /// @param space Maturity associated with the Series who's Space data this function is fetching.
    /// @return stretchedRate Rate implied by the previous Series stretched to the Space pool's timestretch period.
    function getNewTargetedRate(uint256 /* fallbackTargetedRate */, address adapter, uint256 prevMaturity, Space space) public returns (uint256) {
        (, uint48 prevIssuance, , , , , uint256 iscale, uint256 mscale, ) = DividerLike(divider).series(adapter, prevMaturity);

        require(mscale != 0);

        if (mscale <= iscale) return 0;

        // Calculate the rate implied via the growth in scale over the previous Series term.
        uint256 rate = (_powWad(
            (mscale - iscale).divWadDown(iscale) + ONE, ONE.divWadDown((prevMaturity - prevIssuance) * ONE)
        ) - ONE).mulWadDown(SECONDS_PER_YEAR * ONE);

        // Stretch the targeted rate to match the Space pool's timeshift period.
        // e.g. if the timestretch is 1/12 years in seconds, then the rate will be transformed from a yearly rate to a 12-year rate.
        return _powWad(rate + ONE, ONE.divWadDown(space.ts().mulWadDown(SECONDS_PER_YEAR * ONE))) - ONE;
    }

    /// @dev Safe wad pow function for uint256s.
    function _powWad(uint256 x, uint256 y) internal pure returns (uint256) {
        require(x < 1 << 255);
        require(y < 1 << 255);

        return uint256(FixedPointMathLib.powWad(int256(x), int256(y))); // Assumption: x cannot be negative so this result will never be.
    }
}<|MERGE_RESOLUTION|>--- conflicted
+++ resolved
@@ -674,11 +674,7 @@
             yt.transfer(receiver, excessBal);
         }
 
-<<<<<<< HEAD
         asset.transfer(receiver, assets = assets + asset.balanceOf(address(this)) - assetBalPre);
-=======
-        asset.safeTransfer(receiver, assets = asset.balanceOf(address(this)));
->>>>>>> 69b50ec9
         emit Ejected(msg.sender, receiver, owner, assets, shares,
             isExcessPTs ? excessBal : 0,
             isExcessPTs ? 0 : excessBal
@@ -740,11 +736,7 @@
         );
 
         ptShare += pt.balanceOf(address(this)) - totalPTBal;
-<<<<<<< HEAD
         uint256 ytBal = shares.mulDivDown(yt.balanceOf(address(this)), supply);
-
-=======
->>>>>>> 69b50ec9
         unchecked {
             // Safety: an inequality check is done before subtraction.
             if (ptShare > ytBal) {
