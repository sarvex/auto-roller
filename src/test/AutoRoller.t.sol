--- conflicted
+++ resolved
@@ -44,12 +44,8 @@
 
     MockERC20 target;
     MockERC20 underlying;
-<<<<<<< HEAD
-    MockOwnableAdapter mockAdapter;
-=======
     MockERC20 stake;
     MockAdapter mockAdapter;
->>>>>>> 8b1f2fd8
     RollerUtils utils;
 
     SpaceFactoryLike spaceFactory;
