--- conflicted
+++ resolved
@@ -72,7 +72,6 @@
         autoRoller.setParam("OWNER", msg.sender);
 
         // Allow the new roller to move the roller periphery's target
-<<<<<<< HEAD
         rollerPeriphery.approve(target, address(autoRoller), type(uint256).max);
 
         // Allow the adapter to move the roller periphery's underlying & target if it can't already
@@ -83,9 +82,6 @@
         if (target.allowance(address(rollerPeriphery), address(adapter)) == 0) {
             rollerPeriphery.approve(target, address(adapter), type(uint256).max);
         }
-=======
-        rollerPeriphery.approve(ERC20(target), address(autoRoller));
->>>>>>> 31bc121a
 
         rollers[address(adapter)].push(autoRoller);
 
