// SPDX-License-Identifier: AGPL-3.0-only
pragma solidity 0.8.15;

import { ERC20 } from "solmate/tokens/ERC20.sol";
import { ERC4626 } from "solmate/mixins/ERC4626.sol";
import { SafeTransferLib } from "solmate/utils/SafeTransferLib.sol";
import { FixedPointMathLib } from "solmate/utils/FixedPointMathLib.sol";

import { Trust } from "sense-v1-utils/Trust.sol";

import { AutoRoller } from "./AutoRoller.sol";

interface AdapterLike {
    function scale() external view returns (uint256);
    function underlying() external view returns (address);
    function wrapUnderlying(uint256) external returns (uint256);
    function unwrapTarget(uint256) external returns (uint256);
}

// Inspired by https://github.com/fei-protocol/ERC4626/blob/main/src/ERC4626Router.sol
contract RollerPeriphery is Trust {
    using SafeTransferLib for ERC20;
    using FixedPointMathLib for uint256;

    /// @notice thrown when amount of assets received is below the min set by caller.
    error MinAssetError();

    /// @notice thrown when amount of underlying received is below the min set by caller.
    error MinUnderlyingError();

    /// @notice thrown when amount of shares received is below the min set by caller.
    error MinSharesError();

    /// @notice thrown when amount of assets received is above the max set by caller.
    error MaxAssetError();

    /// @notice thrown when amount of underlying received is above the max set by caller.
    error MaxUnderlyingError();

    /// @notice thrown when amount of shares received is above the max set by caller.
    error MaxSharesError();

    /// @notice thrown when amount of assets or excess received is below the max set by caller.
    error MinAssetsOrExcessError();

<<<<<<< HEAD
    /// @notice Redeem vault shares with slippage protection
    /// @param roller AutoRoller vault
=======
    constructor() Trust(msg.sender) {}

    /// @notice Redeem vault shares with slippage protection 
    /// @param vault ERC4626 vault
>>>>>>> 31bc121a
    /// @param shares Number of shares to redeem
    /// @param receiver Destination address for the returned assets
    /// @param minAmountOut Minimum amount of assets returned
    /// @return assets Amount of asset redeemable by the given number of shares
    function redeem(AutoRoller roller, uint256 shares, address receiver, uint256 minAmountOut) external returns (uint256 assets) {
        if ((assets = roller.redeem(shares, receiver, msg.sender)) < minAmountOut) {
            revert MinAssetError();
        }
    }

    /// @notice Redeem vault shares and convert to underlying, with slippage protection
    /// @param roller AutoRoller vault
    /// @param shares Number of shares to redeem
    /// @param receiver Destination address for the returned assets
    /// @param minAmountOut Minimum amount of underlying returned
    /// @return underlyingOut Amount of underlying converted from Target redeemable by the given number of shares
    function redeemForUnderlying(AutoRoller roller, uint256 shares, address receiver, uint256 minAmountOut) external returns (uint256 underlyingOut) {
        AdapterLike adapter = AdapterLike(address(roller.adapter()));

        if ((underlyingOut = adapter.unwrapTarget(roller.redeem(shares, address(this), msg.sender))) < minAmountOut) {
            revert MinUnderlyingError();
        }

        ERC20(adapter.underlying()).safeTransfer(receiver, underlyingOut);
    }

    /// @notice Withdraw asset from vault with slippage protection
    /// @param roller AutoRoller vault
    /// @param assets Amount of asset requested for withdrawal
    /// @param receiver Destination address for the returned assets
    /// @param maxSharesOut Maximum amount of shares burned
    /// @return shares Number of shares to redeem
    function withdraw(AutoRoller roller, uint256 assets, address receiver, uint256 maxSharesOut) external returns (uint256 shares) {
        if ((shares = roller.withdraw(assets, receiver, msg.sender)) > maxSharesOut) {
            revert MaxSharesError();
        }
    }

    /// @notice Withdraw asset from vault and convert to underlying, with slippage protection
    /// @param roller AutoRoller vault
    /// @param underlyingOut Amount of underlying requested for withdrawal
    /// @param receiver Destination address for the returned underlying
    /// @param maxSharesOut Maximum amount of shared burned
    /// @return shares Number of shares to redeem
    function withdrawUnderlying(AutoRoller roller, uint256 underlyingOut, address receiver, uint256 maxSharesOut) external returns (uint256 shares) {
        AdapterLike adapter = AdapterLike(address(roller.adapter()));

        // asset converted from underlying (round down)
        uint256 assetOut = underlyingOut.divWadDown(adapter.scale());

        if ((shares = roller.withdraw(assetOut, address(this), msg.sender)) > maxSharesOut) {
            revert MaxSharesError();
        }

        uint256 underlyingOut = adapter.unwrapTarget(roller.asset().balanceOf(address(this)));
        ERC20(adapter.underlying()).safeTransfer(receiver, underlyingOut);
    }

    /// @notice Mint vault shares with slippage protection
    /// @param roller AutoRoller vault
    /// @param shares Number of shares to mint
    /// @param receiver Destination address for the returned shares
    /// @param maxAmountIn Maximum amount of assets pulled from msg.sender
    /// @return assets Amount of asset pulled from msg.sender and used to mint vault shares
    function mint(AutoRoller roller, uint256 shares, address receiver, uint256 maxAmountIn) external returns (uint256 assets) {
        ERC20(roller.asset()).safeTransferFrom(msg.sender, address(this), roller.previewMint(shares));

        if ((assets = roller.mint(shares, receiver)) > maxAmountIn) {
            revert MaxAssetError();
        }
    }

    /// @notice Convert underlying to asset and mint vault shares with slippage protection
    /// @param roller AutoRoller vault
    /// @param shares Number of shares to mint
    /// @param receiver Destination address for the returned shares
    /// @param maxAmountIn Maximum amount of underlying pulled from msg.sender
    /// @return underlyingIn Amount of underlying pulled from msg.sender and used to mint vault shares
    function mintFromUnderlying(AutoRoller roller, uint256 shares, address receiver, uint256 maxAmountIn) external returns (uint256 underlyingIn) {
        AdapterLike adapter = AdapterLike(address(roller.adapter()));

        ERC20(adapter.underlying()).safeTransferFrom(
            msg.sender,
            address(this),
            underlyingIn = roller.previewMint(shares).mulWadUp(adapter.scale()) // underlying converted from asset (round up)
        );

        adapter.wrapUnderlying(underlyingIn); // convert underlying to asset

        uint256 assetIn = roller.mint(shares, receiver);
        if ((underlyingIn = assetIn.mulWadDown(adapter.scale())) > maxAmountIn) {
            revert MaxUnderlyingError();
        }
    }

    /// @notice Deposit asset into vault with slippage protection
    /// @param roller AutoRoller vault
    /// @param assets Amount of asset pulled from msg.sender and used to mint vault shares
    /// @param receiver Destination address for the returned shares
    /// @param minSharesOut Minimum amount of returned shares
    /// @return shares Number of shares minted by the vault and returned to msg.sender
    function deposit(AutoRoller roller, uint256 assets, address receiver, uint256 minSharesOut) external returns (uint256 shares) {
        ERC20(roller.asset()).safeTransferFrom(msg.sender, address(this), assets);

        if ((shares = roller.deposit(assets, receiver)) < minSharesOut) {
            revert MinSharesError();
        }
    }

    /// @notice Convert underlying to asset and deposit into vault with slippage protection
    /// @param roller AutoRoller vault
    /// @param underlyingIn Amount of underlying pulled from msg.sender and used to mint vault shares
    /// @param receiver Destination address for the returned shares
    /// @param minSharesOut Minimum amount of returned shares
    /// @return shares Number of shares minted by the vault and returned to msg.sender
    function depositUnderlying(AutoRoller roller, uint256 underlyingIn, address receiver, uint256 minSharesOut) external returns (uint256 shares) {
        AdapterLike adapter = AdapterLike(address(roller.adapter()));

        ERC20(adapter.underlying()).safeTransferFrom(msg.sender, address(this), underlyingIn);

        if ((shares = roller.deposit(adapter.wrapUnderlying(underlyingIn), receiver)) < minSharesOut) {
            revert MinSharesError();
        }
    }

    /// @notice Quick exit into the constituent assets with slippage protection
    /// @param roller AutoRoller vault.
    /// @param shares Number of shares to eject with.
    /// @param receiver Destination address for the constituent assets.
    /// @param minAssetsOut Minimum amount of assets returned
    /// @param minExcessOut Minimum excess PT/YT returned
    /// @return assets Amount of asset redeemable by the given number of shares.
    /// @return excessBal Amount of excess PT or YT redeemable by the given number of shares.
    /// @return isExcessPTs Whether the excess token is a YT or PT.
    function eject(AutoRoller roller, uint256 shares, address receiver, uint256 minAssetsOut, uint256 minExcessOut)
        external returns (uint256 assets, uint256 excessBal, bool isExcessPTs)
    {
        (assets, excessBal, isExcessPTs) = roller.eject(shares, receiver, msg.sender);

        if (assets < minAssetsOut || excessBal < minExcessOut) {
            revert MinAssetsOrExcessError();
        }
    }

    function approve(ERC20 token, address to) public payable requiresTrust {
        token.safeApprove(to, type(uint256).max);
    }
}<|MERGE_RESOLUTION|>--- conflicted
+++ resolved
@@ -43,15 +43,10 @@
     /// @notice thrown when amount of assets or excess received is below the max set by caller.
     error MinAssetsOrExcessError();
 
-<<<<<<< HEAD
-    /// @notice Redeem vault shares with slippage protection
-    /// @param roller AutoRoller vault
-=======
     constructor() Trust(msg.sender) {}
 
     /// @notice Redeem vault shares with slippage protection 
     /// @param vault ERC4626 vault
->>>>>>> 31bc121a
     /// @param shares Number of shares to redeem
     /// @param receiver Destination address for the returned assets
     /// @param minAmountOut Minimum amount of assets returned
